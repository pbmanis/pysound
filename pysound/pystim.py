#!/usr/bin/env python


"""
pystim: a Python Class for interacting with hardware to produce sounds and
record signals.

Output hardware is either an National Instruments DAC card or a system sound card
If the NI DAC is available, TDT system 3 hardware is assumed as well for the
attenuators (PA5) and an RP2.1. or RZ5D

Hardware on the Rig 5 (ABR) system includes:
RP2.1
RZ5D
NI6731 (high speed 4 channel dac)
2 x PA5

If the system sound card is used, stimuli are generated. This is used only for testing.


12/17/2008 Paul B. Manis, Ph.D.
UNC Chapel Hill
Department of Otolaryngology/Head and Neck Surgery
Supported by NIH Grants DC000425-22 and DC004551-07 to PBM.
Copyright Paul Manis, 2008, 2009

Refactored and modified version, includes access to rz5d to help synchronize acquisition.
August, 2017
"""


"""
Old:
    TDT manual system 3: 
    Sweep Control
    To use the sweep control circuit constructs the following names are required:
    zSwPeriod: The period of the sweep duration. This is set in OpenWorkbench
    and can not be modified during block acquisition.
    If it is necessary to change this value during the experiment, an
    *asynchronous next sweep control circuit* construct should be used
     See Asynchronous Next Sweep Control, page 324 for more information.
    317
    OpenEx User's Guide
    318
    zSwCount: The maximum number of sweeps before the signal is terminated.
    If this requires manual or external control, the value should be set to -1 through the OpenWorkbench protocol.

New (Synapse):
    Sweep cycling is controlled by PulseGen1 clock, which sets the
    interstimulus interval.
    The NIDAQ system is using a callback to reload the card at the end of every
    output, and is retriggered by the PulseGen1 (on digital out 0).
    The NIDAQ system can be turned off or on independently of the RZ5D state,
    and can be reloaded in between stimuli as well.

"""

import ctypes
from dataclasses import dataclass, field
import os
from pathlib import Path
import platform
import struct
import time
import numpy as np

from pysound import sound as sound

opsys = platform.system()
nidaq_available = False
if opsys in ["nt", "Windows"]:
    try:
        import nidaqmx
        import tdt

        # import nidaq
        import win32com.client
        from nidaqmx.constants import AcquisitionType, Edge, VoltageUnits

        nidaq_available = True
    except:
        pass

if opsys in ["Darwin", "Linux"] or nidaq_available == False:
    import pyaudio

# The following are reference values for rough calibrations
# They do not correct for system frequency responses
# They are old.

REF_ES_dB = 86.0  # calibration info -  Assumes 10 dB padding with attenuator.
REF_ES_volt = 2.0  # output in volts to get refdb
REF_MAG_dB = 100.0  # right speaker is mag... different scaling.

RZ5D_Idle = 0
RZ5D_Preview = 2
RZ5D_Standby = 1
RZ5D_Run = 3

def defemptylist():
    return []

@dataclass
class Stimulus_Status:
    """
    Create data structure for the status of the stimulus generator
    """
    controller : object = None
    running : bool = False
    done: bool = False
    index: int = 0
    debugFlag: bool = False
    NI_devicename: str = ''
    NI_task: object = None
    required_hardware: list = field(default_factory=defemptylist)
    hardware : list = field(default_factory=defemptylist)
    max_repetitions: int = 10


class Stimulus_Parameters:
    """
    Create data structure for the stimulus parameters
    """
    out_sampleFreq: float = 44100.
    in_sampleFreq: float = 44100.
    atten_left: float = 30.0
    atten_right: float = 120.0


class PyStim:
    def __init__(self, required_hardware=["Soundcard"], ni_devicename="dev1", controller=None):
        """ 
        During initialization, we identify what hardware is available.
        
        Parameters
        ----------
        hdw : list : (Default: ['Soundcard'])
            A list of the names of devices we expect to be able to use
            For example: ['PA5', 'NIDAQ', 'RZ5D'] for an attenuator, an NI
            card (for DAC output) and the TDT RZ5D DSP unit.
        devicename : str (Default: 'dev1')
            The device name for the NI device we will use.
        controller : object
            The parent class that provides the controls.
        """
        
        self.State = Stimulus_Status()  # create instance of each data structure (class)
        self.State.required_hardware = required_hardware
        self.State.NI_devicename = ni_devicename
        self.State.controller = controller
        self.Stimulus = Stimulus_Parameters() 
        self.find_hardware()
#            device_info={"devicename": devicename}
#        )  # population the self.State.hardware list
        self.TankName = []

    def find_hardware(self):
        """
        Find the hardware on the system.
        For non-windows systems, this just finds the system soundcard for testing
        Otherwise it looks for the requested hardware.
        Keeps track of available hardware in the self.State.hardware list
        
        Parameters
        ----------
        None
        
        """
        if (
            opsys in ["Darwin", "Linux"] or nidaq_available is False
        ):  # If not on a Windows system, just set up soundcard
            self.setup_soundcard()
            self.State.hardware.append("Soundcard")
            self.Stimulus.out_samplefreq = 44100
        else:
            if "NIDAQ" in self.State.required_hardware and self.setup_nidaq():
                self.State.hardware.append("NIDAQ")
                self.setup_nidaq()
            if "RP21" in self.State.required_hardware and self.setup_RP21(
                "c:\\TDT\\OpenEx\\MyProjects\\Tetrode\\RCOCircuits\\tone_search.rcx"
            ):
                self.State.hardware.append("RP21")
            if "PA5" in self.State.required_hardware and self.setup_PA5():
                self.State.hardware.append("PA5")
            if "RZ5D" in self.State.required_hardware and self.setup_RZ5D():
                self.State.hardware.append("RZ5D")

    def setup_soundcard(self):
        if self.State.debugFlag:
            print("pysounds.init: OS or available hardware only supports a standard sound card")
        self.State.hardware.append("pyaudio")
        self.Stimulus.out_sampleFreq = 44100.0
        self.Stimulus.in_sampleFreq = 44100.0

    def setup_nidaq(self):
        # get the drivers and the activeX control (win32com)

        self.NIDevice = nidaqmx.system.System.local()
        self.NIDevicename = self.NIDevice.devices.device_names
        self.Stimulus.out_sampleFreq = 200000  # output frequency, in Hz
        return True

    def show_nidaq(self):
        """
        Report some information regardign the nidaq setup
        """
        
        print("pysounds.init: found nidaq devices.")
        print("devices: %s" % self.NIDevice.devices.device_names)
        # print ("devices: %s" % nidaq.NIDAQ.listDevices())
        print("getDevice: " % self.NIDevice)
        print(
            "\nAnalog Output Channels: %d"
            % self.NIDevice.devices[self.NIDevicename].ao_physical_chans.channel_names
        )
        # print ("\nAnalog Output Channels: %d" %  self.NIDevice.listAOChannels())

    def setup_PA5(self, devnum=1):
        """
        active X connection to attenuators
        
        Parameters
        ----------
        devnum : int (default = 1)
            The device number to connect to for the attenuator
        """
        self.PA5 = win32com.client.Dispatch("PA5.x")
        a = self.PA5.ConnectPA5("USB", devnum)
        if a > 0:
            if self.State.debugFlag:
                print("pysounds.init: Connected to PA5 Attenuator %d" % devnum)
        else:
            if "PA5" in self.State.required_hardware:
                raise IOError("PA5 requirement requested, but device not found")
            else:
                return False
        self.PA5.SetAtten(120.0)
        return True

    def setup_RP21(self, rcofile:str = ''):
        """
        active x connection to the RP2.1 Real-Time Processor
        
        Parameters
        ----------
        rcofile : str (default : '')
            The RCO file to connect to. Must be full path.
        """

        self.RP21_rcofile = rcofile
        self.RP21 = win32com.client.Dispatch("RPco.x")  # connect to RP2.1
        a = self.RP21.ConnectRP2("USB", 1)
        if a > 0 and self.State.debugFlag:
            print("pystim.setup_RP21: RP2.1 Connect is good: %d" % (a))
        else:
            print("pystim.setup_RP21: Failed to connect to RP2.1")
            return False
        self.RP21.ClearCOF()
        self.samp_cof_flag = 5  # 2 is for 24.4 kHz
        self.samp_flist = [
            6103.5256125,
            12210.703125,
            24414.0625,
            48828.125,
            97656.25,
            195312.5,
        ]
        if self.samp_cof_flag > 5:
            self.samp_cof_flag = 5
        a = self.RP21.LoadCOFsf(self.RP21_rcofile, self.samp_cof_flag)
        if a > 0:
            print(
                "pystim.setup_RP21: File %s loaded\n      and sample rate set to %f"
                % (self.RP21_rcofile, self.samp_fllist[self.camp_cof_flag])
            )
        else:
            print("pysounds.init: Error loading RCO file %s, error = %d" % (rcofile, a))
            return False
        self.Stimulus.out_sampleFreq = self.samp_flist[self.samp_cof_flag]
        self.Stimulus.in_sampleFreq = self.samp_flist[self.samp_cof_flag]
        return True

    def show_RP21(self):
        """
        TODO: maybe report RP2.1 info: cof rate, loaded circuit, sample freqs
        """
        pass

    def setup_RZ5D(self):
        self.RZ5D = tdt.SynapseAPI()
        if self.RZ5D.getModeStr() != "Idle":
            self.RZ5D.setModeStr("Idle")
        return True

    def getParams_RZ5D(self):
        self.RZ5DParams = {}  # keep a local copy of the parameters
        self.RZ5DParams["device_name"] = self.RZ5D.getGizmoNames()
        self.RZ5DParams["device status"] = self.RZ5D.getModeStr()

    def show_RZ5D(self):
        print("Device Status: {0:d}".format(self.RZ5DParams["device_status"]))

<<<<<<< HEAD
    def _present_stim(
        self,
        waveforms,
        stimulus_period: float = 1.0,
        repetitions: int = 1,
        runmode: str = "Record",
        protocol: str = "Search",
        timeout: float = 10.0,
    ):
        ##################################################################################
        # We use the PulseGen1 to write to digital line out 0
        # This bit controls/triggers the timing of the stimuli (interstimulus interval)

        params = self.RZ5D.getParameterNames('PulseGen1')
        self.RZ5D.setParameterValue('PulseGen1', 'PulsePeriod', stimulus_period)
        self.RZ5D.setParameterValue('PulseGen1', 'DutyCycle', 1.0) # 1 msec pulse
        self.RZ5D.setParameterValue('PulseGen1', 'Enable', 1.0)
        # for param in params:
        #     info = self.RZ5D.getParameterInfo('PulseGen1', param)
        #     print(f"Param: {param:s}, Info: {str(info):s}")
        ##################################################################################


        self.prepare_NIDAQ(waveforms, repetitions=repetitions)  # load up NIDAQ to go

        if self.RZ5D.getModeStr() != runmode:
            # TFR 20101007 removing the block checking/matching/storing stuff- important! 
            # This needs to be revised for record mode!
            # if runmode == "Record":
            #     protocol.replace(" ", "")
            #     subject = self.RZ5D.getCurrentSubject()
            #     self.TankName = self.RZ5D.getCurrentTank()
            #     # tankname=self.RZ5D.getCurrentTank()
            #     newblock = subject + protocol + "{:03d}".format(self.State.index)
            #     for checkBlocks in self.RZ5D.getKnownBlocks():
            #         if os.path.join(self.TankName, newblock) in checkBlocks:
            #             self.State.index = self.State.index + 1
            #             newblock = subject + protocol + "{:03d}".format(self.State.index)
            #     self.RZ5D.setCurrentBlock(newblock)
            #     self.State.index = self.State.index + 1
            self.RZ5D.setModeStr(runmode)

=======
>>>>>>> 362946d4
    def RZ5D_close(self):
        if self.RZ5D.getModeStr() != "Idle":
            self.RZ5D.setModeStr("Idle")

    def getHardware(self):
        return (self.State.hardware, self.Stimulus.out_sampleFreq, self.Stimulus.in_sampleFreq)

    # internal debug flag to control printing of intermediate messages
    def debugOn(self):
        self.State.debugFlag = True

    def debugOff(self):
        self.State.debugFlag = False

    def dbconvert(self, spl=0, chan=0):
        """
        compute voltage from reference dB level
        db = 20 * log10 (Vsignal/Vref)
        """
        ref = REF_ES_dB
        if chan == 1:
            ref = REF_MAG_dB

        zeroref = REF_ES_volt / (10 ** (ref / 20.0))
        sf = zeroref * 10 ** (spl / 20.0)
        # actually, the voltage needed to get spl out...
        if self.State.debugFlag:
            print("pystim.dbconvert: scale = %f for %f dB" % (sf, spl))
        return sf  # return a scale factor to multiply by a waveform normalized to 1

    def setAttens(self, atten_left=120.0, atten_right=120.0):
        if "PA5" in self.State.hardware:
            self.PA5.ConnectPA5("USB", 1)
            self.PA5.SetAtten(atten_left)
            if atten_right is not None:
                self.PA5.ConnectPA5("USB", 2)
                self.PA5.SetAtten(atten_right)

    def play_sound(
        self,
        wavel,
        waver=None,
        samplefreq=44100,
        postduration=0.05,
        attns=[20.0, 20.0],
        isi=1.0,
        reps=1,
        protocol="Search",
        storedata=True,
    ):
        """
        play_sound sends the sound out to an audio device.
        In the absence of NI card, and TDT system, we (try to) use the system audio device (sound card, etc)
        The waveform is played in both channels on sound cards, possibly on both channels
        for other devices if there are 2 channels.
        
        Parameters
        ----------
        wavel : numpy array of floats
            Left channel waveform
        waver : numpy of floats
            Right channel waveform
        samplefreq : float
            output sample frequency (Hz)
        postduration : float (default: 0.35)
            Time after end of stimulus, in seconds
        attns : 2x1 list (default: [20., 20.])
            Attenuator settings to use for this stimulus
        isi : float (default 1.0)
            Interstimulus interval
        reps : int (default 1)
            Number of repetitions before returning.
        protocol: str (default "Search")
            protocol mode to use. 
        storedata : bool (default: True)
            flag to force storage of data at end of run
        
        """
        if storedata:
            runmode = "Record"
        else:
            runmode = "Preview"
        if "pyaudio" in self.State.hardware:
            self.audio = pyaudio.PyAudio()
            chunk = 1024
            FORMAT = pyaudio.paFloat32
            # CHANNELS = 2
            CHANNELS = 1
            if self.State.debugFlag:
                print("pysounds.play_sound: samplefreq: %f" % (RATE))
            self.stream = self.audio.open(
                format=FORMAT,
                channels=CHANNELS,
                rate=int(self.Stimulus.out_samplefreq),
                output=True,
                input=True,
                frames_per_buffer=chunk,
            )
            wave = np.zeros(2 * len(wavel))
            if len(wavel) != len(waver):
                print(
                    "pysounds.play_sound: waves not matched in length: %d vs. %d (L,R)"
                    % (len(wavel), len(waver))
                )
                return
            (waver, clipr) = self.clip(waver, 20.0)
            (wavel, clipl) = self.clip(wavel, 20.0)
            wave[0::2] = waver
            wave[
                1::2
            ] = wavel  # order chosen so matches etymotic earphones on my macbookpro.
            postdur = int(float(postduration * self.Stimulus.in_sampleFreq))

            write_array(self.stream, wave)
            self.stream.stop_stream()
            self.stream.close()
            self.audio.terminate()
            return

        if "PA5" in self.State.hardware:
            self.setAttens(atten_left=attns, atten_right=attns)

        if "RZ5D" in self.State.hardware:
            swcount = -1
            timeout = isi * reps + 1
             # Start and run the stim/recording for specified # sweeps/time.
           # self.RZ5D.setModeStr(runmode)
            self._present_stim(
                wavel,
                stimulus_period=isi,
                repetitions=reps,
                runmode=runmode,
                protocol=protocol,
                timeout=timeout,
            )  # this sets up the NI card.
            # at this point we return to the main caller
            # stimuli will be presented and data collected (if in record mode)
            # The caller needs to check for the done_flag
 
            
            # while time.time()-start_time < deadmantimer:
            #     time.sleep(0.01)
            # sweeps_start = self.RZ5D.getSystemStatus()['recordSecs']
            # currTime = 0
            # prevTime = 0
            # print(f"ISI: {isi:.3f}  reps: {reps:d}, runmode: {runmode:s}")
            # print(f"Running for maximum of: {deadmantimer:.2f} seconds")
            # while currTime < deadmantimer:
            #     currTime = self.RZ5D.getSystemStatus()['recordSecs']-sweeps_start
            #     if prevTime != currTime:
            #         print(f"Running, sweeps time elapsed: {currTime:d} sec")
            #     prevTime = currTime
            # TFR end comment 10/12/21
            # print("nidaq has stopped")
            # if runmode == "Preview":
            #     return
            # else:
            #     self.RZ5D.setModeStr("Idle")  # was (RZ5D_Standby)

            # self.setAttens(atten_left=120)

    def _present_stim(
        self,
        waveforms,
        stimulus_period: float = 1.0,
        repetitions: int = 1,
        runmode: str = "Preview",
        protocol: str = "Search",
        timeout: float = 10.0,
    ):
        """
        
        """
        self.Status.done = False
        if self.RZ5D.getModeStr() != runmode:  # make sure the rz5d is in the requested mode first
            self.RZ5D.setModeStr(runmode)
        ##################################################################################
        # Set up the stimulus timing
        # We use the PulseGen1 to write to digital line out 0
        # This bit controls/triggers the timing of the stimuli (interstimulus interval)

        params = self.RZ5D.getParameterNames('PulseGen1')
        self.RZ5D.setParameterValue('PulseGen1', 'PulsePeriod', stimulus_period)
        self.RZ5D.setParameterValue('PulseGen1', 'DutyCycle', 1.0) # 1 msec pulse
        self.RZ5D.setParameterValue('PulseGen1', 'Enable', 1.0)
        ##################################################################################

        self.prepare_NIDAQ(waveforms, repetitions=repetitions)  # load up NIDAQ to go

        # TFR 20101007 removing the block checking/matching/storing stuff- important! 
        # This needs to be revised for record mode!
        # if runmode == "Record":
        #     protocol.replace(" ", "")
        #     subject = self.RZ5D.getCurrentSubject()
        #     self.TankName = self.RZ5D.getCurrentTank()
        #     # tankname=self.RZ5D.getCurrentTank()
        #     newblock = subject + protocol + "{:03d}".format(self.State.index)
        #     for checkBlocks in self.RZ5D.getKnownBlocks():
        #         if os.path.join(self.TankName, newblock) in checkBlocks:
        #             self.State.index = self.State.index + 1
        #             newblock = subject + protocol + "{:03d}".format(self.State.index)
        #     self.RZ5D.setCurrentBlock(newblock)
        #     self.State.index = self.State.index + 1

    def stop_nidaq(self):
        """
        Only stop the DAC, not the RZ5D
        This is used when reloading a new stimulus.
        """
        if self.State.NI_task is not None:
            self.State.NI_task.close()  # release resources
            self.State.NI_task = None  # need to destroy value

    def stop_recording(self):
        """
        Stop the entire system (DAC and RZ5D)
        """
        self.stop_nidaq()
        self.RZ5D.setModeStr("Idle")
        self.setAttens(atten_left=120)

    def arm_NIDAQ(self):
        """
        Load up the NI card output buffer, and set the triggers
        This gets the card ready to put out the buffer with the
        next trigger pulse
        """
        self.State.NI_task.write(self.waveout, auto_start=False)
      #  self.State.NI_task.triggers.start_trigger.trig_type.DIGITAL_EDGE
        self.State.NI_task.triggers.start_trigger.cfg_dig_edge_start_trig(
            trigger_source="/Dev1/PFI0", trigger_edge=Edge.RISING,
        )

    def re_arm_NIDAQ(self, task_handle, status, callback_data):
        """
        Callback for when the daq is done... 
        Re arm the dac card and start the task again
        """

        if status != 0:
            self.stop_recording()  # nidaq failure? 
            return False

        if self.State.NI_task.is_task_done():
            self.State.NI_task.stop()
            self.arm_NIDAQ()  # reload
            self.State.NI_task.start()
            self.stim_counter += 1
     
            counter_elapsed = self.stim_counter > self.repetitions
            controller_running = self.State.controller.running
            timeout = False # (time.time() - self.start_time) > self.timeout
            if (
                counter_elapsed
                or (not controller_running)
                or timeout
            ):
                # print(counter_elapsed, controller_running, timeout)
                # print("Stopping NI task... (in re_arm_NIDAQ)")
                self.stop_nidaq()
                self.Status.done = True
                return False
        return True

    def load_and_arm_NIDAQ(self):
        """
        Initial setup of NI card for AO. 
        Creates a task for the card, sets parameters, clock rate,
        and does setup if needed. 
        A callback is registered so that when the task is done, the
        board is re-armed for the next trigger. 
        This does not block the GUI.
        """
        self.State.NI_task = nidaqmx.task.Task("NI_DAC_out")
        channel_name = f"/{self.State.NI_devicename:s}/ao0"
        self.State.NI_task.ao_channels.add_ao_voltage_chan(  # can only do this once...
            channel_name, min_val=-10.0, max_val=10.0, units=VoltageUnits.VOLTS
        )
        self.State.NI_task.register_done_event(self.re_arm_NIDAQ)

        self.State.NI_task.timing.cfg_samp_clk_timing(
            self.Stimulus.out_sampleFreq,
            source="",
            sample_mode=AcquisitionType.FINITE,
            samps_per_chan=len(self.waveout),
        )

        if not self.State.controller.running:
            self.State.NI_task.stop()
            return False
        self.arm_NIDAQ()   # setup the DAC card
        self.State.NI_task.start()  # and start it
        return True

    def prepare_NIDAQ(
        self, wavel, waver=None, repetitions: int = 1, timeout: float = 1200.0
    ):
        """
        Set up and initialize the NIDAQ card for output,
        then let it run and keep up with each task completion
        so it can be retriggered on the next trigger pulse.
        Configured so that if we are currently running, the run is immediately stopped
        so we can setup right away.
        """
        
        self.stop_nidaq()  # stop the DAC if it is running
        self.waveout = wavel
        self.repetitions = repetitions
        self.stim_counter = 0
        (self.waveout, clipl) = self.clip(
            self.waveout, 10.0
        )  # clip the wave if it's >10V
        self.start_time = time.time()
        self.timeout = timeout
        self.load_and_arm_NIDAQ()

    def retrieveRP21_inputs(self):
        return (self.ch1, self.ch2)

    def HwOff(self):  # turn the hardware off.

        if "Soundcard" in self.State.hardware:
            try:
                self.stream.stop_stream()
                self.stream.close()
                self.audio.terminate()
            except:
                pass  # possible we never created teh stream...
        
        if "NIDAQ" in self.State.hardware:
            self.stop_nidaq()

        if "RP21" in self.State.hardware:
            self.RP21.Halt()

        if "RZ5D" in self.State.hardware:
            self.RZ5D_close()

    # clip data to max value (+/-) to avoid problems with daqs
    def clip(self, data, maxval):
        if self.State.debugFlag:
            print(
                "pysounds.clip: max(data) = %f, %f and maxval = %f"
                % (max(data), min(data), maxval)
            )
        clip = 0
        u = np.where(data >= maxval)
        ul = list(np.transpose(u).flat)
        if len(ul) > 0:
            data[ul] = maxval
            clip = 1  # set a flag in case we want to know
            if self.State.debugFlag:
                print("pysounds.clip: clipping %d positive points" % (len(ul)))
        minval = -maxval
        v = np.where(data <= minval)
        vl = list(np.transpose(v).flat)
        if len(vl) > 0:
            data[vl] = minval
            clip = 1
            if self.State.debugFlag:
                print("pysounds.clip: clipping %d negative points" % (len(vl)))
        if self.State.debugFlag:
            print(
                "pysounds.clip: clipped max(data) = %f, %f and maxval = %f"
                % (np.max(data), np.min(data), maxval)
            )
        return (data, clip)


"""
the following was taken from #http://hlzr.net/docs/pyaudio.html
it is used for reading and writing to the system audio device

"""


def write_array(stream, data):
    """
    Outputs a numpy array to the audio port, using PyAudio.
    """
    # Make Buffer
    buffer_size = struct.calcsize("@f") * len(data)
    output_buffer = ctypes.create_string_buffer(buffer_size)

    # Fill Up Buffer
    # struct needs @fffff, one f for each float
    dataformat = "@" + "f" * len(data)
    struct.pack_into(dataformat, output_buffer, 0, *data)

    # Shove contents of buffer out audio port
    stream.write(output_buffer)


def read_array(stream, size, channels=1):
    input_str_buffer = np.zeros((size, 1))  # stream.read(size)
    input_float_buffer = struct.unpack("@" + "f" * size * channels, input_str_buffer)
    return np.array(input_float_buffer)


if __name__ == "__main__":

    p = PyStim(hdw=["PA5", "NIDAQ", "RZ5D"], devicename="dev1")
    ni_sampld_frequency = 100000
    w = np.cos(2 * np.pi * 2000.0 * np.arange(0, 0.2, 1.0 / ni_sample_frequency))
    p.setAttens(atten_left=30)
    p._present_stim(w)
    time.sleep(2.0)
    p.RZ5D.setModeStr("Idle")
    p.task.stop()
    p.setAttens(atten_left=120)<|MERGE_RESOLUTION|>--- conflicted
+++ resolved
@@ -18,20 +18,19 @@
 If the system sound card is used, stimuli are generated. This is used only for testing.
 
 
-12/17/2008 Paul B. Manis, Ph.D.
+12/17/2008-2022 Paul B. Manis, Ph.D.
 UNC Chapel Hill
 Department of Otolaryngology/Head and Neck Surgery
-Supported by NIH Grants DC000425-22 and DC004551-07 to PBM.
-Copyright Paul Manis, 2008, 2009
+Supported by NIH Grants DC000425, DC004551 and DC015093 to PBM.
 
 Refactored and modified version, includes access to rz5d to help synchronize acquisition.
-August, 2017
+August, 2017 and later
 """
 
 
 """
 Old:
-    TDT manual system 3: 
+    (TDT manual system 3): 
     Sweep Control
     To use the sweep control circuit constructs the following names are required:
     zSwPeriod: The period of the sweep duration. This is set in OpenWorkbench
@@ -45,7 +44,8 @@
     zSwCount: The maximum number of sweeps before the signal is terminated.
     If this requires manual or external control, the value should be set to -1 through the OpenWorkbench protocol.
 
-New (Synapse):
+New:
+    (Synapse):
     Sweep cycling is controlled by PulseGen1 clock, which sets the
     interstimulus interval.
     The NIDAQ system is using a callback to reload the card at the end of every
@@ -107,6 +107,7 @@
     """
     controller : object = None
     running : bool = False
+    stimulus_count: int = 0
     done: bool = False
     index: int = 0
     debugFlag: bool = False
@@ -292,7 +293,7 @@
             self.RZ5D.setModeStr("Idle")
         return True
 
-    def getParams_RZ5D(self):
+    def get_RZ5D_Params(self):
         self.RZ5DParams = {}  # keep a local copy of the parameters
         self.RZ5DParams["device_name"] = self.RZ5D.getGizmoNames()
         self.RZ5DParams["device status"] = self.RZ5D.getModeStr()
@@ -300,51 +301,9 @@
     def show_RZ5D(self):
         print("Device Status: {0:d}".format(self.RZ5DParams["device_status"]))
 
-<<<<<<< HEAD
-    def _present_stim(
-        self,
-        waveforms,
-        stimulus_period: float = 1.0,
-        repetitions: int = 1,
-        runmode: str = "Record",
-        protocol: str = "Search",
-        timeout: float = 10.0,
-    ):
-        ##################################################################################
-        # We use the PulseGen1 to write to digital line out 0
-        # This bit controls/triggers the timing of the stimuli (interstimulus interval)
-
-        params = self.RZ5D.getParameterNames('PulseGen1')
-        self.RZ5D.setParameterValue('PulseGen1', 'PulsePeriod', stimulus_period)
-        self.RZ5D.setParameterValue('PulseGen1', 'DutyCycle', 1.0) # 1 msec pulse
-        self.RZ5D.setParameterValue('PulseGen1', 'Enable', 1.0)
-        # for param in params:
-        #     info = self.RZ5D.getParameterInfo('PulseGen1', param)
-        #     print(f"Param: {param:s}, Info: {str(info):s}")
-        ##################################################################################
-
-
-        self.prepare_NIDAQ(waveforms, repetitions=repetitions)  # load up NIDAQ to go
-
-        if self.RZ5D.getModeStr() != runmode:
-            # TFR 20101007 removing the block checking/matching/storing stuff- important! 
-            # This needs to be revised for record mode!
-            # if runmode == "Record":
-            #     protocol.replace(" ", "")
-            #     subject = self.RZ5D.getCurrentSubject()
-            #     self.TankName = self.RZ5D.getCurrentTank()
-            #     # tankname=self.RZ5D.getCurrentTank()
-            #     newblock = subject + protocol + "{:03d}".format(self.State.index)
-            #     for checkBlocks in self.RZ5D.getKnownBlocks():
-            #         if os.path.join(self.TankName, newblock) in checkBlocks:
-            #             self.State.index = self.State.index + 1
-            #             newblock = subject + protocol + "{:03d}".format(self.State.index)
-            #     self.RZ5D.setCurrentBlock(newblock)
-            #     self.State.index = self.State.index + 1
-            self.RZ5D.setModeStr(runmode)
-
-=======
->>>>>>> 362946d4
+    def get_RZ5D_Mode(self):
+        return(self.RZ5D.getModeStr())
+
     def RZ5D_close(self):
         if self.RZ5D.getModeStr() != "Idle":
             self.RZ5D.setModeStr("Idle")
@@ -518,7 +477,7 @@
         """
         
         """
-        self.Status.done = False
+        self.State.done = False
         if self.RZ5D.getModeStr() != runmode:  # make sure the rz5d is in the requested mode first
             self.RZ5D.setModeStr(runmode)
         ##################################################################################
@@ -557,6 +516,7 @@
         if self.State.NI_task is not None:
             self.State.NI_task.close()  # release resources
             self.State.NI_task = None  # need to destroy value
+            self.State.running = False
 
     def stop_recording(self):
         """
@@ -577,6 +537,7 @@
         self.State.NI_task.triggers.start_trigger.cfg_dig_edge_start_trig(
             trigger_source="/Dev1/PFI0", trigger_edge=Edge.RISING,
         )
+        self.State.running = True
 
     def re_arm_NIDAQ(self, task_handle, status, callback_data):
         """
@@ -592,20 +553,18 @@
             self.State.NI_task.stop()
             self.arm_NIDAQ()  # reload
             self.State.NI_task.start()
-            self.stim_counter += 1
+            self.State.stimulus_count += 1
      
-            counter_elapsed = self.stim_counter > self.repetitions
-            controller_running = self.State.controller.running
+            counter_elapsed = self.State.stimulus_count > self.repetitions
+         #   controller_running = self.State.controller.running
             timeout = False # (time.time() - self.start_time) > self.timeout
             if (
                 counter_elapsed
-                or (not controller_running)
+                or (not self.State.running)
                 or timeout
             ):
-                # print(counter_elapsed, controller_running, timeout)
-                # print("Stopping NI task... (in re_arm_NIDAQ)")
                 self.stop_nidaq()
-                self.Status.done = True
+                self.State.done = True
                 return False
         return True
 
@@ -632,9 +591,9 @@
             samps_per_chan=len(self.waveout),
         )
 
-        if not self.State.controller.running:
-            self.State.NI_task.stop()
-            return False
+        # if not self.State.running:
+        #     self.State.NI_task.stop()
+        #     return False
         self.arm_NIDAQ()   # setup the DAC card
         self.State.NI_task.start()  # and start it
         return True
@@ -653,7 +612,7 @@
         self.stop_nidaq()  # stop the DAC if it is running
         self.waveout = wavel
         self.repetitions = repetitions
-        self.stim_counter = 0
+        self.State.stimulus_count = 0
         (self.waveout, clipl) = self.clip(
             self.waveout, 10.0
         )  # clip the wave if it's >10V
