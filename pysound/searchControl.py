--- conflicted
+++ resolved
@@ -347,7 +347,7 @@
         self.clearErrMsg()
         self.prepare_run()
         # show the long term spectrum.
-<<<<<<< HEAD
+
         f, Pxx_spec = scipy.signal.periodogram(
             self.wave, self.PS.Stimulus.out_sampleFreq
         )  # , window='flattop', nperseg=8192,
@@ -356,15 +356,13 @@
         self.plots["LongTermSpec"].plot(f[1:], np.sqrt(Pxx_spec)[1:], pen=pg.mkPen("y"))
         # self.plots['LongTermSpec'].setLogMode(x=True, y=False)
 
-=======
-        f, Pxx_spec = scipy.signal.periodogram(self.wave, Fs) #, window='flattop', nperseg=8192,
-                       # noverlap=512, scaling='spectrum')
-        self.plots['LongTermSpec'].clear()
-        self.plots['LongTermSpec'].plot(f[1:], np.sqrt(Pxx_spec)[1:], pen=pg.mkPen('y'))
+        # f, Pxx_spec = scipy.signal.periodogram(self.wave, Fs) #, window='flattop', nperseg=8192,
+        #                # noverlap=512, scaling='spectrum')
+        # self.plots['LongTermSpec'].clear()
+        # self.plots['LongTermSpec'].plot(f[1:], np.sqrt(Pxx_spec)[1:], pen=pg.mkPen('y'))
 
 
     
->>>>>>> 8114c507
     def clearErrMsg(self):
         """
         Reset the error notificatoin to the standard ready indicator
